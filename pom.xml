--- conflicted
+++ resolved
@@ -86,11 +86,7 @@
     <dependency>
       <groupId>org.jetbrains.kotlinx</groupId>
       <artifactId>kotlinx-coroutines-core</artifactId>
-<<<<<<< HEAD
-      <version>1.5.2-native-mt</version>
-=======
       <version>1.6.0</version>
->>>>>>> 989096c4
     </dependency>
     <dependency>
       <groupId>org.jetbrains.kotlinx</groupId>
